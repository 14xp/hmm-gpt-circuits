--- conflicted
+++ resolved
@@ -104,19 +104,18 @@
         loss_coefficients=LossCoefficients(),
     ),
     SAETrainingConfig(
-<<<<<<< HEAD
         name="jsae.mlp_ln.shk_64x4",
         sae_config=sae_options["jsae.mlp_ln.shk_64x4"],
         **shakespeare_64x4_defaults,
         loss_coefficients=LossCoefficients(
             sparsity=(0.02, 0.02, 0.02, 0.02),
         ),
-=======
+    ),
+    SAETrainingConfig(
         name="staircase.tblock.gpt2",
         sae_config=sae_options["staircase.tblock.gpt2"],
         **gpt2_defaults,
         loss_coefficients=LossCoefficients(),
->>>>>>> e5ed2895
     ),
     SAETrainingConfig(
         name="topk.mlplayer.shk_64x4",
